--- conflicted
+++ resolved
@@ -40,31 +40,11 @@
     # All times in seconds
 
     # controls the socket timeout for network requests
-<<<<<<< HEAD
     socket_timeout = 30
-=======
-    socket_timeout_ms = 30000
->>>>>>> 9a625c5d
 
     # controls the socket receive buffer for network requests
     socket_buffersize = 64 * 1024
 
-<<<<<<< HEAD
-    # controls the number of bytes of messages to attempt to fetch in one request to the Kafka server
-    fetch_size = 300 * 1024
-
-    # This parameter avoids repeatedly polling a broker node which has no new data. We will backoff every time we get an empty set from the broker for this time period
-    backoff_increment = 1
-
-    # the high level consumer buffers the messages fetched from the server internally in blocking queues. This parameter controls the size of those queues
-    queuedchunks_max = 100
-
-    # if set to true, the consumer periodically commits to zookeeper the latest consumed offset of each partition.
-    autocommit_enable = True
-
-    # is the frequency that the consumed offsets are committed to zookeeper.
-    autocommit_interval = 10
-=======
     # controls the number of bytes of messages to attempt to fetch in one
     # request to the Kafka server
     fetch_size = 300 * 1024
@@ -72,7 +52,7 @@
     # This parameter avoids repeatedly polling a broker node which has no new
     # data. We will backoff every time we get an empty set from the broker for
     # this time period
-    backoff_increment_ms = 1000
+    backoff_increment = 1
 
     # the high level consumer buffers the messages fetched from the server
     # internally in blocking queues. This parameter controls the size of those
@@ -84,8 +64,7 @@
     autocommit_enable = True
 
     # is the frequency that the consumed offsets are committed to zookeeper.
-    autocommit_interval_ms = 10000
->>>>>>> 9a625c5d
+    autocommit_interval = 10
 
     # smallest: automatically reset the offset to the smallest offset available
     # on the broker.
@@ -94,16 +73,11 @@
     # anything else: throw an exception to the consumer.
     autooffset_reset = 'smallest'
 
-<<<<<<< HEAD
-    # By default, this value is None and a consumer blocks indefinitely if no new message is available for consumption. By setting the value to a positive integer, a timeout exception is thrown to the consumer if no message is available for consumption after the specified timeout value.
-    consumer_timeout = 4
-=======
     # By default, this value is -1 and a consumer blocks indefinitely if no new
     # message is available for consumption. By setting the value to a positive
     # integer, a timeout exception is thrown to the consumer if no message is
     # available for consumption after the specified timeout value.
-    consumer_timeout_ms = -1
->>>>>>> 9a625c5d
+    consumer_timeout = 4
 
     # max number of retries during rebalance
     rebalance_retries_max = 4